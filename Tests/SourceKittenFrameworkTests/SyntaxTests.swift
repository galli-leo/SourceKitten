//
//  SyntaxTests.swift
//  SourceKitten
//
//  Created by JP Simard on 2015-01-03.
//  Copyright (c) 2015 SourceKitten. All rights reserved.
//

import Foundation
@testable import SourceKittenFramework
import XCTest

private typealias TokenWrapper = (type: UID.SourceLangSwiftSyntaxtype, offset: Int, length: Int)

private func compareSyntax(file: File, expectedTokens: [TokenWrapper]) {
    let expectedSyntaxMap = SyntaxMap(tokens: expectedTokens.map { tokenWrapper in
        return SyntaxToken(type: tokenWrapper.type, offset: tokenWrapper.offset, length: tokenWrapper.length)
    })
    let syntaxMap = try! SyntaxMap(file: file)
    XCTAssertEqual(syntaxMap, expectedSyntaxMap, "should generate expected syntax map")

    let syntaxJSONData = syntaxMap.description.data(using: .utf8)!
    let jsonArray = try! JSONSerialization.jsonObject(with: syntaxJSONData, options: []) as? [Any]
    XCTAssertEqual(
        jsonArray!.bridge(),
        expectedSyntaxMap.tokens.map({ $0.dictionaryValue.bridge() }).bridge(),
        "JSON should match expected syntax"
    )
}

class SyntaxTests: XCTestCase {

    func testPrintEmptySyntax() {
<<<<<<< HEAD
        XCTAssertEqual(try! SyntaxMap(file: File(contents: "")).description, "[\n\n]", "should print empty syntax")
=======
    #if swift(>=3.1) && os(Linux)
        // FIXME
        print("FIXME: Skip \(#function), because our sourcekitInProc on Swift 3.1 for Linux seems to be broken")
    #else
        XCTAssertEqual(SyntaxMap(file: File(contents: "")).description, "[\n\n]", "should print empty syntax")
    #endif
>>>>>>> f0a71c17
    }

    func testGenerateSameSyntaxMapFileAndContents() {
    #if swift(>=3.1) && os(Linux)
        // FIXME
        print("FIXME: Skip \(#function), because our sourcekitInProc on Swift 3.1 for Linux seems to be broken")
    #else
        let fileContents = try! String(contentsOfFile: #file, encoding: .utf8)
        try! XCTAssertEqual(SyntaxMap(file: File(path: #file)!),
            SyntaxMap(file: File(contents: fileContents)),
            "should generate the same syntax map for a file as raw text")
    #endif
    }

    func testSubscript() {
    #if swift(>=3.1) && os(Linux)
        // FIXME
        print("FIXME: Skip \(#function), because our sourcekitInProc on Swift 3.1 for Linux seems to be broken")
    #else
        compareSyntax(file: File(contents: "struct A { subscript(index: Int) -> () { return () } }"),
            expectedTokens: [
                (.keyword, 0, 6),
                (.identifier, 7, 1),
                (.keyword, 11, 9),
                (.identifier, 21, 5),
                (.typeidentifier, 28, 3),
                (.keyword, 41, 6)
            ]
        )
    #endif
    }

    func testSyntaxMapPrintValidJSON() {
    #if swift(>=3.1) && os(Linux)
        // FIXME
        print("FIXME: Skip \(#function), because our sourcekitInProc on Swift 3.1 for Linux seems to be broken")
    #else
        compareSyntax(file: File(contents: "import Foundation // Hello World!"),
            expectedTokens: [
                (.keyword, 0, 6),
                (.identifier, 7, 10),
                (.comment, 18, 15)
            ]
        )
    #endif
    }
}

extension SyntaxTests {
    static var allTests: [(String, (SyntaxTests) -> () throws -> Void)] {
        return [
            ("testPrintEmptySyntax", testPrintEmptySyntax),
            ("testGenerateSameSyntaxMapFileAndContents", testGenerateSameSyntaxMapFileAndContents),
            ("testSubscript", testSubscript),
            ("testSyntaxMapPrintValidJSON", testSyntaxMapPrintValidJSON)
        ]
    }
}<|MERGE_RESOLUTION|>--- conflicted
+++ resolved
@@ -31,16 +31,12 @@
 class SyntaxTests: XCTestCase {
 
     func testPrintEmptySyntax() {
-<<<<<<< HEAD
-        XCTAssertEqual(try! SyntaxMap(file: File(contents: "")).description, "[\n\n]", "should print empty syntax")
-=======
     #if swift(>=3.1) && os(Linux)
         // FIXME
         print("FIXME: Skip \(#function), because our sourcekitInProc on Swift 3.1 for Linux seems to be broken")
     #else
-        XCTAssertEqual(SyntaxMap(file: File(contents: "")).description, "[\n\n]", "should print empty syntax")
+        XCTAssertEqual(try! SyntaxMap(file: File(contents: "")).description, "[\n\n]", "should print empty syntax")
     #endif
->>>>>>> f0a71c17
     }
 
     func testGenerateSameSyntaxMapFileAndContents() {
